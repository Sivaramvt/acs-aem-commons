/*
 * #%L
 * ACS AEM Commons Bundle
 * %%
 * Copyright (C) 2013 - 2015 Adobe
 * %%
 * Licensed under the Apache License, Version 2.0 (the "License");
 * you may not use this file except in compliance with the License.
 * You may obtain a copy of the License at
 * 
 *      http://www.apache.org/licenses/LICENSE-2.0
 * 
 * Unless required by applicable law or agreed to in writing, software
 * distributed under the License is distributed on an "AS IS" BASIS,
 * WITHOUT WARRANTIES OR CONDITIONS OF ANY KIND, either express or implied.
 * See the License for the specific language governing permissions and
 * limitations under the License.
 * #L%
 */

package com.adobe.acs.commons.analysis.jcrchecksum;

<<<<<<< HEAD
import java.io.IOException;
import java.util.HashSet;
=======
import org.apache.commons.lang.StringUtils;
import org.apache.felix.scr.annotations.sling.SlingServlet;
import org.apache.sling.api.SlingHttpServletRequest;
import org.apache.sling.api.SlingHttpServletResponse;
import org.apache.sling.api.servlets.SlingSafeMethodsServlet;
import org.apache.sling.commons.json.JSONException;
import org.apache.sling.commons.json.io.JSONWriter;
>>>>>>> f2e5d693

import javax.jcr.Node;
import javax.jcr.PathNotFoundException;
import javax.jcr.Property;
import javax.jcr.RepositoryException;
import javax.jcr.Session;
import javax.jcr.Value;
import javax.jcr.util.TraversingItemVisitor.Default;
import javax.servlet.ServletException;
<<<<<<< HEAD

import org.apache.felix.scr.annotations.Component;
import org.apache.felix.scr.annotations.Properties;
import org.apache.felix.scr.annotations.Service;
import org.apache.jackrabbit.util.Text;
import org.apache.sling.api.SlingHttpServletRequest;
import org.apache.sling.api.SlingHttpServletResponse;
import org.apache.sling.api.servlets.SlingSafeMethodsServlet;
import org.apache.sling.commons.json.JSONException;
import org.apache.sling.commons.json.io.JSONWriter;
=======
import java.io.IOException;
>>>>>>> f2e5d693

@SuppressWarnings("serial")
@SlingServlet(
        label = "ACS AEM Commons - JCR Checksum JSON Dump Servlet",
        paths = { "/bin/acs-commons/jcr-compare.dump.json" }
)
public class JSONDumpServlet extends SlingSafeMethodsServlet {

    @Override
    protected void doGet(SlingHttpServletRequest request,
                         SlingHttpServletResponse response) throws ServletException, IOException {

        response.setContentType("application/json");
<<<<<<< HEAD
        Session session = request.getResourceResolver().adaptTo(Session.class);
        //String path = request.getParameter("path");
=======
        response.setHeader("Content-Disposition", "filename=" + "jcr-compare-dump.json");

        String path = request.getParameter("path");
        Session session = request.getResourceResolver().adaptTo(Session.class);

        String filename;

        if (StringUtils.isBlank(path)) {
            filename = "unknown_path";
        } else {
            filename = StringUtils.replace(path, "/", "_");
        }

        response.setHeader("Content-Disposition", "filename=jcr-checksum" + filename + ".json");

>>>>>>> f2e5d693

        ServletInputProcessor sip = null;
        try {
            sip = new ServletInputProcessor(request, response);
        } catch (Exception e) {
            return;
        }
        JSONWriter jsonWriter = new JSONWriter(response.getWriter());

        try {
<<<<<<< HEAD
            JSONGenerator.generateJSON(session, sip.getPaths(), sip.getChecksumGeneratorOptions(), jsonWriter);

            //collectJSON(session.getRootNode().getNode("." + path), jsonWriter,
            //    response, sip.getChecksumGeneratorOptions());
        } catch (RepositoryException e) {
            throw new ServletException("Unable to generate json", e);
        } catch (JSONException e) {
            throw new ServletException("Unable to generate json", e);
        }
    }

    private void collectJSON(Node node, JSONWriter jsonWriter,
        SlingHttpServletResponse response, ChecksumGeneratorOptions opts) throws RepositoryException {
        generateJSON(node, jsonWriter, response, opts);
    }

    private void generateJSON(Node node, JSONWriter jsonWriter,
        SlingHttpServletResponse response, ChecksumGeneratorOptions opts) throws RepositoryException {
        JSONVisitor v = new JSONVisitor(jsonWriter, response, opts);
=======

            this.collectJSON(session.getRootNode().getNode("." + path), jsonWriter);

        } catch (JSONVisitorException e) {
            throw new ServletException("Unable to create value JSON object", e);
        } catch (PathNotFoundException e) {
            throw new ServletException("Unable to find path at: " + path, e);
        } catch (RepositoryException e) {
            throw new ServletException("Error accessing repository", e);
        }
    }

    private void collectJSON(Node node, JSONWriter jsonWriter) throws JSONVisitorException, RepositoryException {
        this.generateJSON(node, jsonWriter);
    }

    private void generateJSON(Node node, JSONWriter jsonWriter) throws JSONVisitorException, RepositoryException {

        JSONVisitor v = new JSONVisitor(jsonWriter);

>>>>>>> f2e5d693
        try {
            jsonWriter.object();
            node.accept(v);
            jsonWriter.endObject();
        } catch (JSONException e) {
            throw new JSONVisitorException(e);
        }
    }

    private class JSONVisitor extends Default {
        private JSONWriter jsonWriter;
<<<<<<< HEAD
        private SlingHttpServletResponse response;
        private ChecksumGeneratorOptions opts;
        private HashSet<String> excludedPaths = new HashSet<String>();
        
        public JSONVisitor(JSONWriter jsonWriter,
            SlingHttpServletResponse response,
            ChecksumGeneratorOptions opts) {
            super(false, -1);
            this.jsonWriter = jsonWriter;
            this.response = response;
            this.opts = opts;
            
=======

        public JSONVisitor(final JSONWriter jsonWriter) {
            super(false, -1);
            this.jsonWriter = jsonWriter;
>>>>>>> f2e5d693
        }

        @Override
        protected void entering(Node node, int level) throws RepositoryException {
            try {
<<<<<<< HEAD
                String path = node.getPath();
                
                for(int i = 1;  !Text.getRelativeParent(path, i).equals(""); i++) {
                    if(excludedPaths.contains(Text.getRelativeParent(path, i))) {
                        return;
                    }
                }
                
                if(opts.getNodeTypeExcludes().contains(node.getPrimaryNodeType().getName())) {
                    excludedPaths.add(node.getPath());
                } else {
                    // response.getWriter().println("\nentering node: " +node.getPath() );
                    jsonWriter.key(node.getName()).object();
                }
            } catch (Exception e) {
                try {
                    response.getWriter().println(
                        "\nERROR: entering node=" + node.getPath() + " "
                            + e.getMessage());
                } catch (IOException io) {
                }
=======
                jsonWriter.key(node.getName()).object();
            } catch (JSONException e) {
                throw new JSONVisitorException(e);
>>>>>>> f2e5d693
            }
        }

        @Override
        protected void entering(Property property, int level) throws RepositoryException {
            try {
<<<<<<< HEAD
                // response.getWriter().println("\nentering prop: " +
                // property.getPath() );
                if (!opts.getPropertyExcludes().contains(property.getName())) {
=======
                if (!ChecksumGeneratorOptions.DEFAULT_EXCLUDED_PROPERTIES.contains(property.getName())) {
>>>>>>> f2e5d693
                    jsonWriter.key(property.getName());

                    if (property.isMultiple()) {
                        jsonWriter.array();

                        for (Value value : property.getValues()) {
                            jsonWriter.value(value.getString());
                        }

                        jsonWriter.endArray();
                    } else {
                        jsonWriter.value(property.getString());
                    }
                }
            } catch (JSONException e) {
                throw new JSONVisitorException(e);
            }
        }

        @Override
        protected void leaving(Node node, int level) throws RepositoryException {
            try {
                jsonWriter.endObject();
            } catch (JSONException e) {
                throw new JSONVisitorException(e);
            }
        }

        @Override
        protected void leaving(Property property, int level) throws RepositoryException {
            // DO NOTHING
        }
    }

    /**
     * Custom exception to track JSON construction errors while leveraging the
     * TraversingItemVisitor.Default API; Must extend RepositoryException
     */
    private final class JSONVisitorException extends RepositoryException {
        public JSONVisitorException(Exception e) {
            super(e);
        }
    }
}<|MERGE_RESOLUTION|>--- conflicted
+++ resolved
@@ -20,10 +20,7 @@
 
 package com.adobe.acs.commons.analysis.jcrchecksum;
 
-<<<<<<< HEAD
-import java.io.IOException;
 import java.util.HashSet;
-=======
 import org.apache.commons.lang.StringUtils;
 import org.apache.felix.scr.annotations.sling.SlingServlet;
 import org.apache.sling.api.SlingHttpServletRequest;
@@ -31,7 +28,6 @@
 import org.apache.sling.api.servlets.SlingSafeMethodsServlet;
 import org.apache.sling.commons.json.JSONException;
 import org.apache.sling.commons.json.io.JSONWriter;
->>>>>>> f2e5d693
 
 import javax.jcr.Node;
 import javax.jcr.PathNotFoundException;
@@ -41,7 +37,6 @@
 import javax.jcr.Value;
 import javax.jcr.util.TraversingItemVisitor.Default;
 import javax.servlet.ServletException;
-<<<<<<< HEAD
 
 import org.apache.felix.scr.annotations.Component;
 import org.apache.felix.scr.annotations.Properties;
@@ -52,9 +47,6 @@
 import org.apache.sling.api.servlets.SlingSafeMethodsServlet;
 import org.apache.sling.commons.json.JSONException;
 import org.apache.sling.commons.json.io.JSONWriter;
-=======
-import java.io.IOException;
->>>>>>> f2e5d693
 
 @SuppressWarnings("serial")
 @SlingServlet(
@@ -68,10 +60,6 @@
                          SlingHttpServletResponse response) throws ServletException, IOException {
 
         response.setContentType("application/json");
-<<<<<<< HEAD
-        Session session = request.getResourceResolver().adaptTo(Session.class);
-        //String path = request.getParameter("path");
-=======
         response.setHeader("Content-Disposition", "filename=" + "jcr-compare-dump.json");
 
         String path = request.getParameter("path");
@@ -87,7 +75,6 @@
 
         response.setHeader("Content-Disposition", "filename=jcr-checksum" + filename + ".json");
 
->>>>>>> f2e5d693
 
         ServletInputProcessor sip = null;
         try {
@@ -98,48 +85,31 @@
         JSONWriter jsonWriter = new JSONWriter(response.getWriter());
 
         try {
-<<<<<<< HEAD
             JSONGenerator.generateJSON(session, sip.getPaths(), sip.getChecksumGeneratorOptions(), jsonWriter);
 
             //collectJSON(session.getRootNode().getNode("." + path), jsonWriter,
             //    response, sip.getChecksumGeneratorOptions());
-        } catch (RepositoryException e) {
-            throw new ServletException("Unable to generate json", e);
-        } catch (JSONException e) {
-            throw new ServletException("Unable to generate json", e);
-        }
-    }
-
-    private void collectJSON(Node node, JSONWriter jsonWriter,
-        SlingHttpServletResponse response, ChecksumGeneratorOptions opts) throws RepositoryException {
-        generateJSON(node, jsonWriter, response, opts);
-    }
-
-    private void generateJSON(Node node, JSONWriter jsonWriter,
-        SlingHttpServletResponse response, ChecksumGeneratorOptions opts) throws RepositoryException {
-        JSONVisitor v = new JSONVisitor(jsonWriter, response, opts);
-=======
-
-            this.collectJSON(session.getRootNode().getNode("." + path), jsonWriter);
-
-        } catch (JSONVisitorException e) {
             throw new ServletException("Unable to create value JSON object", e);
         } catch (PathNotFoundException e) {
             throw new ServletException("Unable to find path at: " + path, e);
         } catch (RepositoryException e) {
             throw new ServletException("Error accessing repository", e);
+        } catch (JSONException e) {
+            throw new ServletException("Unable to generate json", e);
         }
     }
 
     private void collectJSON(Node node, JSONWriter jsonWriter) throws JSONVisitorException, RepositoryException {
-        this.generateJSON(node, jsonWriter);
+        SlingHttpServletResponse response, ChecksumGeneratorOptions opts) throws RepositoryException {
+        generateJSON(node, jsonWriter, response, opts);
     }
 
     private void generateJSON(Node node, JSONWriter jsonWriter) throws JSONVisitorException, RepositoryException {
+        SlingHttpServletResponse response, ChecksumGeneratorOptions opts) throws RepositoryException {
+        JSONVisitor v = new JSONVisitor(jsonWriter, response, opts);
 
         JSONVisitor v = new JSONVisitor(jsonWriter);
 
->>>>>>> f2e5d693
         try {
             jsonWriter.object();
             node.accept(v);
@@ -151,33 +121,19 @@
 
     private class JSONVisitor extends Default {
         private JSONWriter jsonWriter;
-<<<<<<< HEAD
-        private SlingHttpServletResponse response;
         private ChecksumGeneratorOptions opts;
         private HashSet<String> excludedPaths = new HashSet<String>();
         
-        public JSONVisitor(JSONWriter jsonWriter,
-            SlingHttpServletResponse response,
+        public JSONVisitor(final JSONWriter jsonWriter) {
             ChecksumGeneratorOptions opts) {
             super(false, -1);
             this.jsonWriter = jsonWriter;
-            this.response = response;
             this.opts = opts;
-            
-=======
-
-        public JSONVisitor(final JSONWriter jsonWriter) {
-            super(false, -1);
-            this.jsonWriter = jsonWriter;
->>>>>>> f2e5d693
         }
 
         @Override
         protected void entering(Node node, int level) throws RepositoryException {
             try {
-<<<<<<< HEAD
-                String path = node.getPath();
-                
                 for(int i = 1;  !Text.getRelativeParent(path, i).equals(""); i++) {
                     if(excludedPaths.contains(Text.getRelativeParent(path, i))) {
                         return;
@@ -189,32 +145,16 @@
                 } else {
                     // response.getWriter().println("\nentering node: " +node.getPath() );
                     jsonWriter.key(node.getName()).object();
-                }
-            } catch (Exception e) {
-                try {
-                    response.getWriter().println(
-                        "\nERROR: entering node=" + node.getPath() + " "
-                            + e.getMessage());
-                } catch (IOException io) {
-                }
-=======
                 jsonWriter.key(node.getName()).object();
             } catch (JSONException e) {
                 throw new JSONVisitorException(e);
->>>>>>> f2e5d693
             }
         }
 
         @Override
         protected void entering(Property property, int level) throws RepositoryException {
             try {
-<<<<<<< HEAD
-                // response.getWriter().println("\nentering prop: " +
-                // property.getPath() );
-                if (!opts.getPropertyExcludes().contains(property.getName())) {
-=======
                 if (!ChecksumGeneratorOptions.DEFAULT_EXCLUDED_PROPERTIES.contains(property.getName())) {
->>>>>>> f2e5d693
                     jsonWriter.key(property.getName());
 
                     if (property.isMultiple()) {
