<?xml version="1.0" encoding="UTF-8"?>
<workspaceFilter version="1.0">
    <filter root="/apps/acs-commons">
        <exclude pattern="/apps/acs-commons/components/utilities/designer/clientlibsmanager/clientlibs/less/generated"/>
        <exclude pattern="/apps/acs-commons/components/content/column-control/clientlib/css/generated"/>
        <exclude pattern="/apps/acs-commons/widgets/source/css/generated"/>
        <exclude pattern="/apps/acs-commons/components/utilities/page/clientlibs/css/generated"/>
        <exclude pattern="/apps/acs-commons/components/utilities/oak-index-manager/clientlibs/css/generated"/>
        <exclude pattern="/apps/acs-commons/components/utilities/bulk-workflow-manager/clientlibs/css/generated"/>
    </filter>
    <filter root="/etc/clientlibs/acs-commons"/>
    <filter root="/etc/designs/acs-commons"/>
    <filter root="/etc/dam/video/mp3hq"/>
    <filter root="/etc/dam/video/ogghq"/>
    <filter root="/etc/cloudservices/typekit">
        <include pattern="/etc/cloudservices/typekit/jcr:content"/>
    </filter>
    <filter root="/etc/cloudservices/dtm">
        <include pattern="/etc/cloudservices/dtm/jcr:content"/>
    </filter>
    <filter root="/etc/cloudservices/sharethis">
        <include pattern="/etc/cloudservices/sharethis/jcr:content"/>
    </filter>
    <filter root="/etc/acs-commons">
        <include pattern="/etc/acs-commons/oak-index-manager(.*)?" />
        <include pattern="/etc/acs-commons/bulk-workflow-manager" />
        <include pattern="/etc/acs-commons/bulk-workflow-manager/jcr:content" />
        <include pattern="/etc/acs-commons/jcr-compare(.*)?" />
        <include pattern="/etc/acs-commons/twitter-rate-limit-checker(.*)?" />
        <include pattern="/etc/acs-commons/version-replicator(.*)?" />
        <include pattern="/etc/acs-commons/version-compare(.*)?" />
        <include pattern="/etc/acs-commons/dispatcher-flush"/>
        <include pattern="/etc/acs-commons/dispatcher-flush/jcr:content"/>
        <include pattern="/etc/acs-commons/lists"/>
        <include pattern="/etc/acs-commons/lists/jcr:content"/>
        <include pattern="/etc/acs-commons/lists/sharethis-services"/>
        <include pattern="/etc/acs-commons/lists/sharethis-services/jcr:content"/>
        <include pattern="/etc/acs-commons/lists/sharethis-services/jcr:content/list"/>
        <include pattern="/etc/acs-commons/lists/sharethis-services/jcr:content/list/default_\d+"/>
        <include pattern="/etc/acs-commons/lists/font-awesome-icons"/>
        <include pattern="/etc/acs-commons/lists/font-awesome-icons/jcr:content"/>
        <include pattern="/etc/acs-commons/lists/font-awesome-icons/jcr:content/list"/>
<<<<<<< HEAD
        <include pattern="/etc/acs-commons/lists/font-awesome-icons/jcr:content/list/item_\d+"/>
=======
        <include pattern="/etc/acs-commons/lists/font-awesome-icons/jcr:content/list/default_\d+"/>
        <include pattern="/etc/acs-commons/notifications"/>
        <include pattern="/etc/acs-commons/notifications/jcr:content"/>
>>>>>>> a43a3257
        <include pattern="/etc/acs-commons/packagers"/>
        <include pattern="/etc/acs-commons/packagers/jcr:content"/>
        <include pattern="/etc/acs-commons/workflow-remover(.*)"/>
    </filter>
    <filter root="/apps/cq/core/content/nav/tools/acs-commons"/>
</workspaceFilter><|MERGE_RESOLUTION|>--- conflicted
+++ resolved
@@ -40,13 +40,9 @@
         <include pattern="/etc/acs-commons/lists/font-awesome-icons"/>
         <include pattern="/etc/acs-commons/lists/font-awesome-icons/jcr:content"/>
         <include pattern="/etc/acs-commons/lists/font-awesome-icons/jcr:content/list"/>
-<<<<<<< HEAD
         <include pattern="/etc/acs-commons/lists/font-awesome-icons/jcr:content/list/item_\d+"/>
-=======
-        <include pattern="/etc/acs-commons/lists/font-awesome-icons/jcr:content/list/default_\d+"/>
         <include pattern="/etc/acs-commons/notifications"/>
         <include pattern="/etc/acs-commons/notifications/jcr:content"/>
->>>>>>> a43a3257
         <include pattern="/etc/acs-commons/packagers"/>
         <include pattern="/etc/acs-commons/packagers/jcr:content"/>
         <include pattern="/etc/acs-commons/workflow-remover(.*)"/>
